--- conflicted
+++ resolved
@@ -1,8 +1,8 @@
 import type { NextPage } from "next";
 import Head from "next/head";
-<<<<<<< HEAD
 import { useState, useCallback, useEffect, useMemo } from "react";
-import MapGL, { Layer, LayerProps, Source } from "react-map-gl";
+import MapGL, { Marker, Layer, LayerProps, Source } from "react-map-gl";
+import { PieChart } from "react-minimal-pie-chart";
 
 const layerStyle: LayerProps = {
   id: "my-layer",
@@ -10,12 +10,7 @@
   paint: {
     "fill-color": "#007cbf",
   },
-=======
-import { useState, useEffect, useCallback } from "react";
-import MapGL, { Marker } from "react-map-gl";
-import { PieChart } from "react-minimal-pie-chart";
-
-const DATA_OFFICE = "/tokyo-opendata-dashboard/tokyo_office.csv";
+}
 
 const CustomPieChart = ({ data }: { data: PieChartData[] }) => {
   return (
@@ -40,7 +35,6 @@
   longitude: number;
   latitude: number;
   data: PieChartData[];
->>>>>>> e38f1e3d
 };
 
 const Home: NextPage = () => {
@@ -74,7 +68,7 @@
   // load csv data
   useEffect(() => {
     const fetchAreaData = async () => {
-      const res = await fetch(DATA_OFFICE);
+      const res = await fetch("/tokyo-opendata-dashboard/tokyo_office.csv");
       const text = await res.text();
       const result = text.split("\n");
       const newData = result.map(function (d) {
@@ -108,19 +102,16 @@
           mapStyle="https://raw.githubusercontent.com/geolonia/notebook/master/style.json"
           onViewportChange={onViewportChange}
         >
-<<<<<<< HEAD
           {data && (
             <Source type="geojson" data={data}>
               <Layer {...layerStyle} />
             </Source>
           )}
-=======
           {areaData.map((office: any, i: number) => (
             <Marker key={i} latitude={office.latitude} longitude={office.longitude} offsetLeft={-10} offsetTop={-10}>
               <CustomPieChart data={office.data} />
             </Marker>
           ))}
->>>>>>> e38f1e3d
         </MapGL>
       </div>
 
